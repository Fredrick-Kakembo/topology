--- conflicted
+++ resolved
@@ -117,11 +117,8 @@
           - CINCINNATI_INTERNET2_OSDF_CACHE
           - BOISE_INTERNET2_OSDF_CACHE
           - T1_STASHCACHE_CACHE
-<<<<<<< HEAD
           - CARDIFF_UK_OSDF_CACHE
-=======
           - ComputeCanada-Cedar-Cache
->>>>>>> 0aa466df
       - Path: /gwdata
         Authorizations:
           - PUBLIC
