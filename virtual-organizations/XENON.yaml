--- conflicted
+++ resolved
@@ -46,10 +46,11 @@
 PurposeURL: http://xenon.astro.columbia.edu
 ReportingGroups:
 - XENON
+
+# SOFTWARE-5179 schema
 DataFederations:
   StashCache:
     Namespaces:
-<<<<<<< HEAD
       - Path: /xenon/PROTECTED
         Authorizations:
           - FQAN: /xenon.biggrid.nl
@@ -65,37 +66,4 @@
         AllowedCaches:
           - ANY
         AllowedOrigins:
-          - RDS_OSDF_ORIGIN
-=======
-      /xenon/PUBLIC:
-        - PUBLIC
-      /xenon/PROTECTED:
-        - FQAN: /xenon.biggrid.nl
-        - DN: /DC=org/DC=cilogon/C=US/O=University of California-San Diego/CN=Kevin Coakley A183421
-        - DN: /DC=org/DC=cilogon/C=US/O=University of California-San Diego/CN=Danny Saba T51578603
-    AllowedCaches:
-      - RDS_AUTH_OSDF_CACHE
-    AllowedOrigins:
-      - RDS_OSDF_ORIGIN
-
-## SOFTWARE-5179 schema
-# DataFederations:
-#   StashCache:
-#     Namespaces:
-#       - Path: /xenon/PROTECTED
-#         Authorizations:
-#           - FQAN: /xenon.biggrid.nl
-#           - DN: /DC=org/DC=cilogon/C=US/O=University of California-San Diego/CN=Kevin Coakley A183421
-#           - DN: /DC=org/DC=cilogon/C=US/O=University of California-San Diego/CN=Danny Saba T51578603
-#         AllowedCaches:
-#           - RDS_AUTH_OSDF_CACHE
-#         AllowedOrigins:
-#           - RDS_OSDF_ORIGIN
-#       - Path: /xenon/PUBLIC
-#         Authorizations:
-#           - PUBLIC
-#         AllowedCaches:
-#           - ANY
-#         AllowedOrigins:
-#           - RDS_OSDF_ORIGIN
->>>>>>> bc026a73
+          - RDS_OSDF_ORIGIN