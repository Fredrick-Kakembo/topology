GroupDescription: Resources in the Georgia Tech PACE cluster, to be used by LIGO, Icecube, CTA, OSG-Connect and others.
GroupID: 538
Production: true
Resources:
  Georgia_Tech_PACE_CE_2:
    Active: true
    ContactLists:
      Administrative Contact:
        Primary:
          ID: 6782bb78755f1c9464843722cdd43b4cb8c51a63
          Name: Trever Nightingale
        Secondary:
          ID: 60aadecab2baceb94cd6cfdbf600a64581ba6af2
          Name: Mehmet Belgin
        Tertiary:
          ID: 068fa784cd29b5aee10ccce2669a95cbaa66d88b
          Name: Ruben Lara
        Tertiary 2:
          ID: efbe08500c5999660418137fe2651dd5ce295eba
          Name: Semir Sarajlic
      Security Contact:
        Primary:
          ID: 547c65a6ed5e9e755c023418a47b8b92e88f0523
          Name: Peter Couvares
        Secondary:
          ID: 6782bb78755f1c9464843722cdd43b4cb8c51a63
          Name: Trever Nightingale
        Tertiary:
          ID: efbe08500c5999660418137fe2651dd5ce295eba
          Name: Semir Sarajlic
    Description: This is a Condor CE in front of the PACE cluster, for use by LIGO, Icecube, CTA, OSG-Connect and others.
    FQDN: osg-sched2.pace.gatech.edu
    ID: 1059
    Services:
      CE:
        Description: Compute Element
        Details:
          hidden: false
      Squid:
        Description: Generic squid service
    Tags:
      - CC*
    VOOwnership:
      LIGO: 25
      IceCube: 25
      CTA: 25
      OSG: 25
  Georgia_Tech_PACE_GridFTP2:
    Active: true
    ContactLists:
      Administrative Contact:
        Primary:
          ID: 6782bb78755f1c9464843722cdd43b4cb8c51a63
          Name: Trever Nightingale
        Secondary:
          ID: 60aadecab2baceb94cd6cfdbf600a64581ba6af2
          Name: Mehmet Belgin
        Tertiary:
          ID: 068fa784cd29b5aee10ccce2669a95cbaa66d88b
          Name: Ruben Lara
        Tertiary 2:
          ID: efbe08500c5999660418137fe2651dd5ce295eba
          Name: Semir Sarajlic
      Security Contact:
        Primary:
          ID: 547c65a6ed5e9e755c023418a47b8b92e88f0523
          Name: Peter Couvares
        Secondary:
          ID: 6782bb78755f1c9464843722cdd43b4cb8c51a63
          Name: Trever Nightingale
        Tertiary:
          ID: efbe08500c5999660418137fe2651dd5ce295eba
          Name: Semir Sarajlic
    Description: Second GridFTP server, initially for incoming LIGO, Icecube, CTA, OSG-Connect.
    FQDN: osg-gftp2.pace.gatech.edu
    DN:  /DC=org/DC=incommon/C=US/ST=Georgia/L=Atlanta/O=Georgia Institute of Technology/OU=Office of Information Technology/CN=osg-gftp2.pace.gatech.edu
    ID: 1058
    Services:
      GridFtp:
        Description: Second GridFtp Storage Element
        Details:
          hidden: false
      XRootD cache server:
        Description: Second Georgia Tech Caching Server
    VOOwnership:
      LIGO: 25
      IceCube: 25
      CTA: 25
      OSG: 25
    AllowedVOs:
      - ANY
  Georgia_Tech_LIGO_Submit_2:
    Active: true
    ContactLists:
      Administrative Contact:
        Primary:
          ID: 547c65a6ed5e9e755c023418a47b8b92e88f0523
          Name: Peter Couvares
        Secondary:
          ID: 6782bb78755f1c9464843722cdd43b4cb8c51a63
          Name: Trever Nightingale
        Tertiary:
          ID: 068fa784cd29b5aee10ccce2669a95cbaa66d88b
          Name: Ruben Lara
        Tertiary 2:
          ID: efbe08500c5999660418137fe2651dd5ce295eba
          Name: Semir Sarajlic
<<<<<<< HEAD
=======
      Miscellaneous Contact:
        Primary:
          ID: 6782bb78755f1c9464843722cdd43b4cb8c51a63
          Name: Trever Nightingale
        Secondary:
          ID: 60aadecab2baceb94cd6cfdbf600a64581ba6af2
          Name: Mehmet Belgin
        Tertiary:
          ID: 068fa784cd29b5aee10ccce2669a95cbaa66d88b
          Name: Ruben Lara
        Tertiary 2:
          ID: efbe08500c5999660418137fe2651dd5ce295eba
          Name: Semir Sarajlic
      Resource Report Contact:
        Primary:
          ID: 6782bb78755f1c9464843722cdd43b4cb8c51a63
          Name: Trever Nightingale
        Secondary:
          ID: 60aadecab2baceb94cd6cfdbf600a64581ba6af2
          Name: Mehmet Belgin
        Tertiary:
          ID: 068fa784cd29b5aee10ccce2669a95cbaa66d88b
          Name: Ruben Lara
        Tertiary 2:
          ID: efbe08500c5999660418137fe2651dd5ce295eba
          Name: Semir Sarajlic
>>>>>>> cc97d317
      Security Contact:
        Primary:
          ID: 547c65a6ed5e9e755c023418a47b8b92e88f0523
          Name: Peter Couvares
        Secondary:
          ID: 6782bb78755f1c9464843722cdd43b4cb8c51a63
          Name: Trever Nightingale
        Tertiary:
          ID: 068fa784cd29b5aee10ccce2669a95cbaa66d88b
          Name: Ruben Lara
        Tertiary 2:
          ID: efbe08500c5999660418137fe2651dd5ce295eba
          Name: Semir Sarajlic
    Description: Georgia Tech submit node for LIGO, Icecube, CTA, OSG-Connect.
    FQDN: osg-login2.pace.gatech.edu
    DN: /DC=org/DC=incommon/C=US/ST=Georgia/L=Atlanta/O=Georgia Institute of Technology/OU=Office of Information Technology/CN=osg-login2.pace.gatech.edu
    ID: 1061
    Services:
      Submit Node:
        Description: OSG Submission Node 2
        Details:
          hidden: false
    VOOwnership:
      LIGO: 25
      IceCube: 25
      CTA: 25
      OSG: 25
  Georgia_Tech_PACE_perfSONAR_BW:
    Active: true
    ContactLists:
      Administrative Contact:
        Primary:
          ID: 068fa784cd29b5aee10ccce2669a95cbaa66d88b
          Name: Ruben Lara
        Secondary:
          ID: 6782bb78755f1c9464843722cdd43b4cb8c51a63
          Name: Trever Nightingale
        Tertiary:
          ID: 60aadecab2baceb94cd6cfdbf600a64581ba6af2
          Name: Mehmet Belgin
        Tertiary 2:
          ID: efbe08500c5999660418137fe2651dd5ce295eba
          Name: Semir Sarajlic
      Security Contact:
        Primary:
          ID: 547c65a6ed5e9e755c023418a47b8b92e88f0523
          Name: Peter Couvares
        Secondary:
          ID: 6782bb78755f1c9464843722cdd43b4cb8c51a63
          Name: Trever Nightingale
        Tertiary:
          ID: efbe08500c5999660418137fe2651dd5ce295eba
          Name: Semir Sarajlic
    Description: This is the Georgia Tech bandwidth instance at the Georgia Institute of Technology
    FQDN: perfsonar.pace.gatech.edu
    ID: 1113
    Services:
      net.perfSONAR.Bandwidth:
        Description: perfSONAR Bandwidth monitoring node for PACE / Georgia Tech
        Details:
          endpoint:perfsonar.pace.gatech.edu
    VOOwnership:
      LIGO: 25
      IceCube: 25
      CTA: 25
      OSG: 25
SupportCenter: Advanced LIGO<|MERGE_RESOLUTION|>--- conflicted
+++ resolved
@@ -105,35 +105,6 @@
         Tertiary 2:
           ID: efbe08500c5999660418137fe2651dd5ce295eba
           Name: Semir Sarajlic
-<<<<<<< HEAD
-=======
-      Miscellaneous Contact:
-        Primary:
-          ID: 6782bb78755f1c9464843722cdd43b4cb8c51a63
-          Name: Trever Nightingale
-        Secondary:
-          ID: 60aadecab2baceb94cd6cfdbf600a64581ba6af2
-          Name: Mehmet Belgin
-        Tertiary:
-          ID: 068fa784cd29b5aee10ccce2669a95cbaa66d88b
-          Name: Ruben Lara
-        Tertiary 2:
-          ID: efbe08500c5999660418137fe2651dd5ce295eba
-          Name: Semir Sarajlic
-      Resource Report Contact:
-        Primary:
-          ID: 6782bb78755f1c9464843722cdd43b4cb8c51a63
-          Name: Trever Nightingale
-        Secondary:
-          ID: 60aadecab2baceb94cd6cfdbf600a64581ba6af2
-          Name: Mehmet Belgin
-        Tertiary:
-          ID: 068fa784cd29b5aee10ccce2669a95cbaa66d88b
-          Name: Ruben Lara
-        Tertiary 2:
-          ID: efbe08500c5999660418137fe2651dd5ce295eba
-          Name: Semir Sarajlic
->>>>>>> cc97d317
       Security Contact:
         Primary:
           ID: 547c65a6ed5e9e755c023418a47b8b92e88f0523
