GroupDescription: Syracuse University Information Technology Services Research Clusters
GroupID: 404
Production: true
Resources:
  SU-ITS-CE2:
    Active: true
    ContactLists:
      Administrative Contact:
        Primary:
          ID: f4b0996bf0985f5662d8cc51ef2b156d672b077f
          Name: Eric Sedore
        Secondary:
          ID: f2f9da2faec208f2e3bfa42d5f9b4c20b1a7c525
          Name: Richard Ameele
<<<<<<< HEAD
      Security Contact:
        Primary:
=======
        Tertiary:
          ID: f2f9da2faec208f2e3bfa42d5f9b4c20b1a7c525
          Name: Richard Ameele
      Security Contact:
        Primary:
          ID: f4b0996bf0985f5662d8cc51ef2b156d672b077f
          Name: Eric Sedore
        Secondary:
          ID: f2f9da2faec208f2e3bfa42d5f9b4c20b1a7c525
          Name: Richard Ameele
        Tertiary:
>>>>>>> cc97d317
          ID: f2f9da2faec208f2e3bfa42d5f9b4c20b1a7c525
          Name: Richard Ameele
    Description: SU ITS compute element.
    FQDN: its-condor-ce2.syr.edu
    ID: 939
    Services:
      CE:
        Description: Compute Element
        Details:
          hidden: false
    Tags:
      - CC*
  SU-ITS-CE3:
    Active: true
    ContactLists:
      Administrative Contact:
        Primary:
          ID: f4b0996bf0985f5662d8cc51ef2b156d672b077f
          Name: Eric Sedore
        Secondary:
          ID: f2f9da2faec208f2e3bfa42d5f9b4c20b1a7c525
          Name: Richard Ameele
<<<<<<< HEAD
      Security Contact:
        Primary:
=======
        Tertiary:
          ID: f2f9da2faec208f2e3bfa42d5f9b4c20b1a7c525
          Name: Richard Ameele
      Security Contact:
        Primary:
          ID: f4b0996bf0985f5662d8cc51ef2b156d672b077f
          Name: Eric Sedore
        Secondary:
          ID: f2f9da2faec208f2e3bfa42d5f9b4c20b1a7c525
          Name: Richard Ameele
        Tertiary:
>>>>>>> cc97d317
          ID: f2f9da2faec208f2e3bfa42d5f9b4c20b1a7c525
          Name: Richard Ameele
    Description: SU ITS compute element.
    FQDN: its-condor-ce3.syr.edu
    ID: 907
    Services:
      CE:
        Description: Compute Element
        Details:
          hidden: false
    Tags:
      - CC*
  SU-ITS-CE4:
    Active: true
    ContactLists:
      Administrative Contact:
        Primary:
          ID: f4b0996bf0985f5662d8cc51ef2b156d672b077f
          Name: Eric Sedore
        Secondary:
          ID: f2f9da2faec208f2e3bfa42d5f9b4c20b1a7c525
          Name: Richard Ameele
<<<<<<< HEAD
      Security Contact:
        Primary:
=======
        Tertiary:
          ID: f2f9da2faec208f2e3bfa42d5f9b4c20b1a7c525
          Name: Richard Ameele
      Security Contact:
        Primary:
          ID: f4b0996bf0985f5662d8cc51ef2b156d672b077f
          Name: Eric Sedore
        Secondary:
          ID: f2f9da2faec208f2e3bfa42d5f9b4c20b1a7c525
          Name: Richard Ameele
        Tertiary:
>>>>>>> cc97d317
          ID: f2f9da2faec208f2e3bfa42d5f9b4c20b1a7c525
          Name: Richard Ameele
    Description: SU ITS compute element.
    FQDN: its-condor-ce4.syr.edu
    ID: 1096
    Services:
      CE:
        Description: Compute Element
        Details:
          hidden: false
    Tags:
      - CC*
  SU-OG-squid1:
    Active: true
    ContactLists:
      Administrative Contact:
        Primary:
          ID: f4b0996bf0985f5662d8cc51ef2b156d672b077f
          Name: Eric Sedore
        Secondary:
          ID: f2f9da2faec208f2e3bfa42d5f9b4c20b1a7c525
          Name: Richard Ameele
<<<<<<< HEAD
      Security Contact:
        Primary:
=======
        Tertiary:
          ID: f2f9da2faec208f2e3bfa42d5f9b4c20b1a7c525
          Name: Richard Ameele
      Security Contact:
        Primary:
          ID: f4b0996bf0985f5662d8cc51ef2b156d672b077f
          Name: Eric Sedore
        Secondary:
          ID: f2f9da2faec208f2e3bfa42d5f9b4c20b1a7c525
          Name: Richard Ameele
        Tertiary:
>>>>>>> cc97d317
          ID: f2f9da2faec208f2e3bfa42d5f9b4c20b1a7c525
          Name: Richard Ameele
    Description: SU OrangeGrid squid server
    FQDN: its-osg-squid1.syr.edu
    ID: 652
    Services:
      Squid:
        Description: Generic squid service
  SU-OG-squid2:
    Active: true
    ContactLists:
      Administrative Contact:
        Primary:
          ID: f4b0996bf0985f5662d8cc51ef2b156d672b077f
          Name: Eric Sedore
        Secondary:
          ID: f2f9da2faec208f2e3bfa42d5f9b4c20b1a7c525
          Name: Richard Ameele
<<<<<<< HEAD
      Security Contact:
        Primary:
=======
        Tertiary:
          ID: f2f9da2faec208f2e3bfa42d5f9b4c20b1a7c525
          Name: Richard Ameele
      Security Contact:
        Primary:
          ID: f4b0996bf0985f5662d8cc51ef2b156d672b077f
          Name: Eric Sedore
        Secondary:
          ID: f2f9da2faec208f2e3bfa42d5f9b4c20b1a7c525
          Name: Richard Ameele
        Tertiary:
>>>>>>> cc97d317
          ID: f2f9da2faec208f2e3bfa42d5f9b4c20b1a7c525
          Name: Richard Ameele
    Description: SU OrangeGrid squid server
    FQDN: its-osg-squid2.syr.edu
    ID: 1035
    Services:
      Squid:
        Description: Generic squid service
  SU-OSG-CONNECT:
    Active: true
    ContactLists:
      Administrative Contact:
        Primary:
          ID: 0a22bab3de2d83d723811e3fb1ebca904e924a97
          Name: Lincoln Bryant
        Secondary:
          ID: f2f9da2faec208f2e3bfa42d5f9b4c20b1a7c525
          Name: Richard Ameele
      Security Contact:
<<<<<<< HEAD
=======
        Primary:
          ID: 0a22bab3de2d83d723811e3fb1ebca904e924a97
          Name: Lincoln Bryant
        Secondary:
          ID: f2f9da2faec208f2e3bfa42d5f9b4c20b1a7c525
          Name: Richard Ameele
      Site Contact:
>>>>>>> cc97d317
        Primary:
          ID: f4b0996bf0985f5662d8cc51ef2b156d672b077f
          Name: Eric Sedore
        Secondary:
          ID: f2f9da2faec208f2e3bfa42d5f9b4c20b1a7c525
          Name: Richard Ameele
        Tertiary:
          ID: 4a12db77bd5928060d2e971f6859ac73ab899b8e
          Name: Michael Brady
    Description: This is a Connect factory for Syracuse's campus cluster.
    FQDN: rccf-osg.ci-connect.net
    ID: 782
    Services:
      Connect:
        Description: Connect Glidein Factory
        Details:
          hidden: false
          uri_override: osgconnect@its-condor-submit.syr.edu/condor
SupportCenter: Community Support Center<|MERGE_RESOLUTION|>--- conflicted
+++ resolved
@@ -12,22 +12,11 @@
         Secondary:
           ID: f2f9da2faec208f2e3bfa42d5f9b4c20b1a7c525
           Name: Richard Ameele
-<<<<<<< HEAD
-      Security Contact:
-        Primary:
-=======
-        Tertiary:
-          ID: f2f9da2faec208f2e3bfa42d5f9b4c20b1a7c525
-          Name: Richard Ameele
       Security Contact:
         Primary:
           ID: f4b0996bf0985f5662d8cc51ef2b156d672b077f
           Name: Eric Sedore
         Secondary:
-          ID: f2f9da2faec208f2e3bfa42d5f9b4c20b1a7c525
-          Name: Richard Ameele
-        Tertiary:
->>>>>>> cc97d317
           ID: f2f9da2faec208f2e3bfa42d5f9b4c20b1a7c525
           Name: Richard Ameele
     Description: SU ITS compute element.
@@ -50,13 +39,6 @@
         Secondary:
           ID: f2f9da2faec208f2e3bfa42d5f9b4c20b1a7c525
           Name: Richard Ameele
-<<<<<<< HEAD
-      Security Contact:
-        Primary:
-=======
-        Tertiary:
-          ID: f2f9da2faec208f2e3bfa42d5f9b4c20b1a7c525
-          Name: Richard Ameele
       Security Contact:
         Primary:
           ID: f4b0996bf0985f5662d8cc51ef2b156d672b077f
@@ -65,9 +47,6 @@
           ID: f2f9da2faec208f2e3bfa42d5f9b4c20b1a7c525
           Name: Richard Ameele
         Tertiary:
->>>>>>> cc97d317
-          ID: f2f9da2faec208f2e3bfa42d5f9b4c20b1a7c525
-          Name: Richard Ameele
     Description: SU ITS compute element.
     FQDN: its-condor-ce3.syr.edu
     ID: 907
@@ -88,13 +67,6 @@
         Secondary:
           ID: f2f9da2faec208f2e3bfa42d5f9b4c20b1a7c525
           Name: Richard Ameele
-<<<<<<< HEAD
-      Security Contact:
-        Primary:
-=======
-        Tertiary:
-          ID: f2f9da2faec208f2e3bfa42d5f9b4c20b1a7c525
-          Name: Richard Ameele
       Security Contact:
         Primary:
           ID: f4b0996bf0985f5662d8cc51ef2b156d672b077f
@@ -103,9 +75,6 @@
           ID: f2f9da2faec208f2e3bfa42d5f9b4c20b1a7c525
           Name: Richard Ameele
         Tertiary:
->>>>>>> cc97d317
-          ID: f2f9da2faec208f2e3bfa42d5f9b4c20b1a7c525
-          Name: Richard Ameele
     Description: SU ITS compute element.
     FQDN: its-condor-ce4.syr.edu
     ID: 1096
@@ -126,22 +95,11 @@
         Secondary:
           ID: f2f9da2faec208f2e3bfa42d5f9b4c20b1a7c525
           Name: Richard Ameele
-<<<<<<< HEAD
-      Security Contact:
-        Primary:
-=======
-        Tertiary:
-          ID: f2f9da2faec208f2e3bfa42d5f9b4c20b1a7c525
-          Name: Richard Ameele
       Security Contact:
         Primary:
           ID: f4b0996bf0985f5662d8cc51ef2b156d672b077f
           Name: Eric Sedore
         Secondary:
-          ID: f2f9da2faec208f2e3bfa42d5f9b4c20b1a7c525
-          Name: Richard Ameele
-        Tertiary:
->>>>>>> cc97d317
           ID: f2f9da2faec208f2e3bfa42d5f9b4c20b1a7c525
           Name: Richard Ameele
     Description: SU OrangeGrid squid server
@@ -160,22 +118,11 @@
         Secondary:
           ID: f2f9da2faec208f2e3bfa42d5f9b4c20b1a7c525
           Name: Richard Ameele
-<<<<<<< HEAD
-      Security Contact:
-        Primary:
-=======
-        Tertiary:
-          ID: f2f9da2faec208f2e3bfa42d5f9b4c20b1a7c525
-          Name: Richard Ameele
       Security Contact:
         Primary:
           ID: f4b0996bf0985f5662d8cc51ef2b156d672b077f
           Name: Eric Sedore
         Secondary:
-          ID: f2f9da2faec208f2e3bfa42d5f9b4c20b1a7c525
-          Name: Richard Ameele
-        Tertiary:
->>>>>>> cc97d317
           ID: f2f9da2faec208f2e3bfa42d5f9b4c20b1a7c525
           Name: Richard Ameele
     Description: SU OrangeGrid squid server
@@ -195,8 +142,6 @@
           ID: f2f9da2faec208f2e3bfa42d5f9b4c20b1a7c525
           Name: Richard Ameele
       Security Contact:
-<<<<<<< HEAD
-=======
         Primary:
           ID: 0a22bab3de2d83d723811e3fb1ebca904e924a97
           Name: Lincoln Bryant
@@ -204,7 +149,6 @@
           ID: f2f9da2faec208f2e3bfa42d5f9b4c20b1a7c525
           Name: Richard Ameele
       Site Contact:
->>>>>>> cc97d317
         Primary:
           ID: f4b0996bf0985f5662d8cc51ef2b156d672b077f
           Name: Eric Sedore
