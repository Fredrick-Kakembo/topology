GroupDescription: The University of Wisconsin's Center for High Throughput Computing.  Note
  that CHTC and GLOW are closely related, and in many contexts, they are synonyms.
GroupID: 314
Production: true
Resources:
  CHTC-glidein2:
    ContactLists:
      Administrative Contact:
        Primary:
          ID: 46a55ac4815b2b8c00ff283549f413113b45d628
          Name: Aaron Moate
        Secondary:
          ID: 3f306d87236d84ef770ddf0c34844908e2d94dfa
          Name: Timothy Slauson
      Miscellaneous Contact:
        Primary:
          ID: 46a55ac4815b2b8c00ff283549f413113b45d628
          Name: Aaron Moate
        Secondary:
          ID: 3f306d87236d84ef770ddf0c34844908e2d94dfa
          Name: Timothy Slauson
      Resource Report Contact:
        Primary:
          ID: 46a55ac4815b2b8c00ff283549f413113b45d628
          Name: Aaron Moate
        Secondary:
          ID: 3f306d87236d84ef770ddf0c34844908e2d94dfa
          Name: Timothy Slauson
      Security Contact:
        Primary:
          ID: 46a55ac4815b2b8c00ff283549f413113b45d628
          Name: Aaron Moate
        Secondary:
          ID: 3f306d87236d84ef770ddf0c34844908e2d94dfa
          Name: Timothy Slauson
    Description: This is the GLOW/CHTC glidein frontend.
    FQDN: glidein2.chtc.wisc.edu
    ID: 638
    Services:
      Submit Node:
        Description: OSG Submission Node
        Details:
          hidden: false
    VOOwnership:
      GLOW: 100
  CHTC-glidein3:
    Active: true
    ContactLists:
      Administrative Contact:
        Primary:
          ID: 46a55ac4815b2b8c00ff283549f413113b45d628
          Name: Aaron Moate
        Secondary:
          ID: 3f306d87236d84ef770ddf0c34844908e2d94dfa
          Name: Timothy Slauson
      Miscellaneous Contact:
        Primary:
          ID: 46a55ac4815b2b8c00ff283549f413113b45d628
          Name: Aaron Moate
        Secondary:
          ID: 3f306d87236d84ef770ddf0c34844908e2d94dfa
          Name: Timothy Slauson
      Resource Report Contact:
        Primary:
          ID: 46a55ac4815b2b8c00ff283549f413113b45d628
          Name: Aaron Moate
        Secondary:
          ID: 3f306d87236d84ef770ddf0c34844908e2d94dfa
          Name: Timothy Slauson
      Security Contact:
        Primary:
          ID: 46a55ac4815b2b8c00ff283549f413113b45d628
          Name: Aaron Moate
        Secondary:
          ID: 3f306d87236d84ef770ddf0c34844908e2d94dfa
          Name: Timothy Slauson
    Description: Test GLOW/CHTC glidein frontend.
    FQDN: glidein3.chtc.wisc.edu
    ID: 739
    Services:
      Submit Node:
        Description: OSG Submission Node
        Details:
          hidden: false
    VOOwnership:
      GLOW: 100
  CHTC-submit-1:
    Active: true
    ContactLists:
      Administrative Contact:
        Primary:
          ID: 46a55ac4815b2b8c00ff283549f413113b45d628
          Name: Aaron Moate
        Secondary:
          ID: 3f306d87236d84ef770ddf0c34844908e2d94dfa
          Name: Timothy Slauson
      Resource Report Contact:
        Primary:
          ID: 46a55ac4815b2b8c00ff283549f413113b45d628
          Name: Aaron Moate
        Secondary:
          ID: 3f306d87236d84ef770ddf0c34844908e2d94dfa
          Name: Timothy Slauson
      Security Contact:
        Primary:
          ID: 46a55ac4815b2b8c00ff283549f413113b45d628
          Name: Aaron Moate
        Secondary:
          ID: 3f306d87236d84ef770ddf0c34844908e2d94dfa
          Name: Timothy Slauson
    Description: CHTC Submit Node
    FQDN: submit-1.chtc.wisc.edu
    ID: 723
    Services:
      Submit Node:
        Description: OSG Submission Node
        Details:
          hidden: false
    VOOwnership:
      GLOW: 100
  CHTC-submit2:
    Active: true
    ContactLists:
      Administrative Contact:
        Primary:
          ID: 46a55ac4815b2b8c00ff283549f413113b45d628
          Name: Aaron Moate
        Secondary:
          ID: 3f306d87236d84ef770ddf0c34844908e2d94dfa
          Name: Timothy Slauson
      Resource Report Contact:
        Primary:
          ID: 46a55ac4815b2b8c00ff283549f413113b45d628
          Name: Aaron Moate
        Secondary:
          ID: 3f306d87236d84ef770ddf0c34844908e2d94dfa
          Name: Timothy Slauson
      Security Contact:
        Primary:
          ID: 46a55ac4815b2b8c00ff283549f413113b45d628
          Name: Aaron Moate
        Secondary:
          ID: 3f306d87236d84ef770ddf0c34844908e2d94dfa
          Name: Timothy Slauson
    Description: CHTC Submit Node
    FQDN: submit2.chtc.wisc.edu
    ID: 1005
    Services:
      Submit Node:
        Description: OSG Submission Node
        Details:
          hidden: false
    VOOwnership:
      GLOW: 100

  CHTC-submit3:
    Active: true
    ContactLists:
      Administrative Contact:
        Primary:
          ID: 46a55ac4815b2b8c00ff283549f413113b45d628
          Name: Aaron Moate
        Secondary:
          ID: 3f306d87236d84ef770ddf0c34844908e2d94dfa
          Name: Timothy Slauson
      Resource Report Contact:
        Primary:
          ID: 46a55ac4815b2b8c00ff283549f413113b45d628
          Name: Aaron Moate
        Secondary:
          ID: 3f306d87236d84ef770ddf0c34844908e2d94dfa
          Name: Timothy Slauson
      Security Contact:
        Primary:
          ID: 46a55ac4815b2b8c00ff283549f413113b45d628
          Name: Aaron Moate
        Secondary:
          ID: 3f306d87236d84ef770ddf0c34844908e2d94dfa
          Name: Timothy Slauson
    Description: CHTC Submit Node
    FQDN: submit3.chtc.wisc.edu
    ID: 1028
    Services:
      Submit Node:
        Description: OSG Submission Node
        Details:
          hidden: false
    VOOwnership:
      GLOW: 100

  CHTC_SUBMIT_4:
    Active: true
    ContactLists:
      Administrative Contact:
        Primary:
          ID: 46a55ac4815b2b8c00ff283549f413113b45d628
          Name: Aaron Moate
        Secondary:
          ID: 3f306d87236d84ef770ddf0c34844908e2d94dfa
          Name: Timothy Slauson
      Resource Report Contact:
        Primary:
          ID: 46a55ac4815b2b8c00ff283549f413113b45d628
          Name: Aaron Moate
        Secondary:
          ID: 3f306d87236d84ef770ddf0c34844908e2d94dfa
          Name: Timothy Slauson
      Security Contact:
        Primary:
          ID: 46a55ac4815b2b8c00ff283549f413113b45d628
          Name: Aaron Moate
        Secondary:
          ID: 3f306d87236d84ef770ddf0c34844908e2d94dfa
          Name: Timothy Slauson
    Description: CHTC Submit Node for SOAR work flows written by bt@cs.wisc.edu
    FQDN: submit-4.chtc.wisc.edu
    ID: 721
    Services:
      Submit Node:
        Description: OSG Submission Node
        Details:
          hidden: false
    VOOwnership:
      GLOW: 100

  CHTC-submit-learn:
    Active: true
    ContactLists:
      Administrative Contact:
        Primary:
          ID: 46a55ac4815b2b8c00ff283549f413113b45d628
          Name: Aaron Moate
        Secondary:
          ID: 3f306d87236d84ef770ddf0c34844908e2d94dfa
          Name: Timothy Slauson
      Resource Report Contact:
        Primary:
          ID: 46a55ac4815b2b8c00ff283549f413113b45d628
          Name: Aaron Moate
        Secondary:
          ID: 3f306d87236d84ef770ddf0c34844908e2d94dfa
          Name: Timothy Slauson
      Security Contact:
        Primary:
          ID: 46a55ac4815b2b8c00ff283549f413113b45d628
          Name: Aaron Moate
        Secondary:
          ID: 3f306d87236d84ef770ddf0c34844908e2d94dfa
          Name: Timothy Slauson
    Description: CHTC Submit Node
    FQDN: learn.chtc.wisc.edu
    ID: 1029
    Services:
      Submit Node:
        Description: OSG Submission Node
        Details:
          hidden: false
    VOOwnership:
      GLOW: 100

  CHTC-submit-osg-learn:
    Active: true
    ContactLists:
      Administrative Contact:
        Primary:
          ID: 46a55ac4815b2b8c00ff283549f413113b45d628
          Name: Aaron Moate
        Secondary:
          ID: 3f306d87236d84ef770ddf0c34844908e2d94dfa
          Name: Timothy Slauson
      Resource Report Contact:
        Primary:
          ID: 46a55ac4815b2b8c00ff283549f413113b45d628
          Name: Aaron Moate
        Secondary:
          ID: 3f306d87236d84ef770ddf0c34844908e2d94dfa
          Name: Timothy Slauson
      Security Contact:
        Primary:
          ID: 46a55ac4815b2b8c00ff283549f413113b45d628
          Name: Aaron Moate
        Secondary:
          ID: 3f306d87236d84ef770ddf0c34844908e2d94dfa
          Name: Timothy Slauson
    Description: CHTC Submit Node
    FQDN: osg-learn.chtc.wisc.edu
    ID: 1030
    Services:
      Submit Node:
        Description: OSG Submission Node
        Details:
          hidden: false
    VOOwnership:
      GLOW: 100

  CHTC_STASHCACHE_CACHE:
    Active: false
    Description: This is a StashCache cache server at UW.
    ID: 958
    ContactLists:
      Administrative Contact:
        Primary:
          ID: ec1013224934d6a11a2a46a5234b3337095f5ec4
          Name: Matyas Selmeci
        Secondary:
          ID: 46a55ac4815b2b8c00ff283549f413113b45d628
          Name: Aaron Moate
        Tertiary:
          ID: 3f306d87236d84ef770ddf0c34844908e2d94dfa
          Name: Timothy Slauson
      Security Contact:
        Primary:
          ID: ec1013224934d6a11a2a46a5234b3337095f5ec4
          Name: Matyas Selmeci
        Secondary:
          ID: 46a55ac4815b2b8c00ff283549f413113b45d628
          Name: Aaron Moate
        Tertiary:
          ID: 3f306d87236d84ef770ddf0c34844908e2d94dfa
          Name: Timothy Slauson
    FQDN: sc-cache.chtc.wisc.edu
    DN: /CN=sc-cache.chtc.wisc.edu
<<<<<<< HEAD
=======
    Services:
      XRootD cache server:
        Description: StashCache cache server
    VOOwnership:
      GLOW: 100
    AllowedVOs:
      - ANY

  CHTC_TIGER_CACHE:
    Active: true
    Description: This is a StashCache cache server at UW running on the Tiger Kubernetes cluster.
    ID: 1098
    ContactLists:
      Administrative Contact:
        Primary:
          ID: ec1013224934d6a11a2a46a5234b3337095f5ec4
          Name: Matyas Selmeci
        Secondary:
          ID: 46a55ac4815b2b8c00ff283549f413113b45d628
          Name: Aaron Moate
        Tertiary:
          ID: 3f306d87236d84ef770ddf0c34844908e2d94dfa
          Name: Timothy Slauson
      Security Contact:
        Primary:
          ID: ec1013224934d6a11a2a46a5234b3337095f5ec4
          Name: Matyas Selmeci
        Secondary:
          ID: 46a55ac4815b2b8c00ff283549f413113b45d628
          Name: Aaron Moate
        Tertiary:
          ID: 3f306d87236d84ef770ddf0c34844908e2d94dfa
          Name: Timothy Slauson
    FQDN: stash-cache.osg.chtc.io
    DN: /CN=stash-cache.osg.chtc.io
>>>>>>> 0840fb1d
    Services:
      XRootD cache server:
        Description: StashCache cache server
    VOOwnership:
      GLOW: 100
    AllowedVOs:
      - ANY

  CHTC_STASHCACHE_ORIGIN:
    Active: true
    Description: This is a StashCache origin server at UW.
    ID: 959
    ContactLists:
      Administrative Contact:
        Primary:
          ID: ec1013224934d6a11a2a46a5234b3337095f5ec4
          Name: Matyas Selmeci
        Secondary:
          ID: 46a55ac4815b2b8c00ff283549f413113b45d628
          Name: Aaron Moate
        Tertiary:
          ID: 3f306d87236d84ef770ddf0c34844908e2d94dfa
          Name: Timothy Slauson
      Security Contact:
        Primary:
          ID: ec1013224934d6a11a2a46a5234b3337095f5ec4
          Name: Matyas Selmeci
        Secondary:
          ID: 46a55ac4815b2b8c00ff283549f413113b45d628
          Name: Aaron Moate
        Tertiary:
          ID: 3f306d87236d84ef770ddf0c34844908e2d94dfa
          Name: Timothy Slauson
    FQDN: sc-origin.chtc.wisc.edu
    DN: /CN=sc-origin.chtc.wisc.edu
    Services:
      XRootD origin server:
        Description: StashCache origin server
    VOOwnership:
      GLOW: 100
    AllowedVOs:
      - ANY

  CHTC_STASHCACHE_ORIGIN_2000:
    Active: true
    Description: This is a StashCache origin server at UW.
    ID: 1069
    ContactLists:
      Administrative Contact:
        Primary:
          ID: ec1013224934d6a11a2a46a5234b3337095f5ec4
          Name: Matyas Selmeci
        Secondary:
          ID: 46a55ac4815b2b8c00ff283549f413113b45d628
          Name: Aaron Moate
        Tertiary:
          ID: 3f306d87236d84ef770ddf0c34844908e2d94dfa
          Name: Timothy Slauson
      Security Contact:
        Primary:
          ID: ec1013224934d6a11a2a46a5234b3337095f5ec4
          Name: Matyas Selmeci
        Secondary:
          ID: 46a55ac4815b2b8c00ff283549f413113b45d628
          Name: Aaron Moate
        Tertiary:
          ID: 3f306d87236d84ef770ddf0c34844908e2d94dfa
          Name: Timothy Slauson
    FQDN: sc-origin2000.chtc.wisc.edu
    DN: /CN=sc-origin2000.chtc.wisc.edu
    Services:
      XRootD origin server:
        Description: StashCache origin server
    VOOwnership:
      GLOW: 100
    AllowedVOs:
      - ANY

  CHTC_SQUID_CS_3370:
    Active: true
    Description: Squid service located at Computer Sciences 3370a
    ID: 1127
    ContactLists:
      Administrative Contact:
        Primary:
          ID: 46a55ac4815b2b8c00ff283549f413113b45d628
          Name: Aaron Moate
        Secondary:
          ID: 3f306d87236d84ef770ddf0c34844908e2d94dfa
          Name: Timothy Slauson
      Security Contact:
        Primary:
          ID: 46a55ac4815b2b8c00ff283549f413113b45d628
          Name: Aaron Moate
        Secondary:
          ID: 3f306d87236d84ef770ddf0c34844908e2d94dfa
          Name: Timothy Slauson
    FQDN: squid-cs-3370a.chtc.wisc.edu
    Services:
      Squid:
        Description: Generic squid service
    VOOwnership:
      GLOW: 100

  CHTC_SQUID_WID:
    Active: true
    Description: Squid service located at WID
    ID: 971
    ContactLists:
      Administrative Contact:
        Primary:
          ID: 46a55ac4815b2b8c00ff283549f413113b45d628
          Name: Aaron Moate
        Secondary:
          ID: 3f306d87236d84ef770ddf0c34844908e2d94dfa
          Name: Timothy Slauson
      Security Contact:
        Primary:
          ID: 46a55ac4815b2b8c00ff283549f413113b45d628
          Name: Aaron Moate
        Secondary:
          ID: 3f306d87236d84ef770ddf0c34844908e2d94dfa
          Name: Timothy Slauson
    FQDN: squid-wid.chtc.wisc.edu
    Services:
      Squid:
        Description: Generic squid service
    VOOwnership:
      GLOW: 100

  CHTC_SQUID_CS_B240:
    Active: true
    Description: Squid service located in CS B240
    ID: 972
    ContactLists:
      Administrative Contact:
        Primary:
          ID: 46a55ac4815b2b8c00ff283549f413113b45d628
          Name: Aaron Moate
        Secondary:
          ID: 3f306d87236d84ef770ddf0c34844908e2d94dfa
          Name: Timothy Slauson
      Security Contact:
        Primary:
          ID: 46a55ac4815b2b8c00ff283549f413113b45d628
          Name: Aaron Moate
        Secondary:
          ID: 3f306d87236d84ef770ddf0c34844908e2d94dfa
          Name: Timothy Slauson
    FQDN: squid-cs-b240.chtc.wisc.edu
    Services:
      Squid:
        Description: Generic squid service
    VOOwnership:
      GLOW: 100

  CHTC_SQUID_CS_2360:
    Active: true
    Description: Squid service located at CS 2360
    ID: 973
    ContactLists:
      Administrative Contact:
        Primary:
          ID: 46a55ac4815b2b8c00ff283549f413113b45d628
          Name: Aaron Moate
        Secondary:
          ID: 3f306d87236d84ef770ddf0c34844908e2d94dfa
          Name: Timothy Slauson
      Security Contact:
        Primary:
          ID: 46a55ac4815b2b8c00ff283549f413113b45d628
          Name: Aaron Moate
        Secondary:
          ID: 3f306d87236d84ef770ddf0c34844908e2d94dfa
          Name: Timothy Slauson
    FQDN: squid-cs-2360.chtc.wisc.edu
    Services:
      Squid:
        Description: Generic squid service
    VOOwnership:
      GLOW: 100

  CHTC-submit4:
    Active: true
    ContactLists:
      Administrative Contact:
        Primary:
          ID: 46a55ac4815b2b8c00ff283549f413113b45d628
          Name: Aaron Moate
        Secondary:
          ID: 3f306d87236d84ef770ddf0c34844908e2d94dfa
          Name: Timothy Slauson
      Resource Report Contact:
        Primary:
          ID: 46a55ac4815b2b8c00ff283549f413113b45d628
          Name: Aaron Moate
        Secondary:
          ID: 3f306d87236d84ef770ddf0c34844908e2d94dfa
          Name: Timothy Slauson
      Security Contact:
        Primary:
          ID: 46a55ac4815b2b8c00ff283549f413113b45d628
          Name: Aaron Moate
        Secondary:
          ID: 3f306d87236d84ef770ddf0c34844908e2d94dfa
          Name: Timothy Slauson
    Description: CHTC Submit Node
    FQDN: submit4.chtc.wisc.edu
    ID: 1034
    Services:
      Submit Node:
        Description: OSG Submission Node
        Details:
          hidden: false
    VOOwnership:
      GLOW: 100

  CHTC-nobelsubmit0000:
    Active: true
    ContactLists:
      Administrative Contact:
        Primary:
          ID: 46a55ac4815b2b8c00ff283549f413113b45d628
          Name: Aaron Moate
        Secondary:
          ID: 3f306d87236d84ef770ddf0c34844908e2d94dfa
          Name: Timothy Slauson
      Resource Report Contact:
        Primary:
          ID: 46a55ac4815b2b8c00ff283549f413113b45d628
          Name: Aaron Moate
        Secondary:
          ID: 3f306d87236d84ef770ddf0c34844908e2d94dfa
          Name: Timothy Slauson
      Security Contact:
        Primary:
          ID: 46a55ac4815b2b8c00ff283549f413113b45d628
          Name: Aaron Moate
        Secondary:
          ID: 3f306d87236d84ef770ddf0c34844908e2d94dfa
          Name: Timothy Slauson
    Description: CHTC Submit Node
    FQDN: nobelsubmit0000.chtc.wisc.edu
    ID: 1057
    Services:
      Submit Node:
        Description: OSG Submission Node for PI Michael Nobel
        Details:
          hidden: false
    VOOwnership:
      GLOW: 100
 
  CHTC-XD-SUBMIT:
    Active: true
    ContactLists:
      Administrative Contact:
        Primary:
          ID: 46a55ac4815b2b8c00ff283549f413113b45d628
          Name: Aaron Moate
        Secondary:
          ID: 3f306d87236d84ef770ddf0c34844908e2d94dfa
          Name: Timothy Slauson
      Resource Report Contact:
        Primary:
          ID: 46a55ac4815b2b8c00ff283549f413113b45d628
          Name: Aaron Moate
        Secondary:
          ID: 3f306d87236d84ef770ddf0c34844908e2d94dfa
          Name: Timothy Slauson
      Security Contact:
        Primary:
          ID: 46a55ac4815b2b8c00ff283549f413113b45d628
          Name: Aaron Moate
        Secondary:
          ID: 3f306d87236d84ef770ddf0c34844908e2d94dfa
          Name: Timothy Slauson
    Description: CHTC Submit Node for XD project
    FQDN: xd-submit.chtc.wisc.edu
    ID: 1125
    Services:
      Submit Node:
        Description: OSG Submission Node for XD project
        Details:
          hidden: false
    VOOwnership:
      GLOW: 100

SupportCenter: GLOW-TECH<|MERGE_RESOLUTION|>--- conflicted
+++ resolved
@@ -320,8 +320,6 @@
           Name: Timothy Slauson
     FQDN: sc-cache.chtc.wisc.edu
     DN: /CN=sc-cache.chtc.wisc.edu
-<<<<<<< HEAD
-=======
     Services:
       XRootD cache server:
         Description: StashCache cache server
@@ -357,7 +355,6 @@
           Name: Timothy Slauson
     FQDN: stash-cache.osg.chtc.io
     DN: /CN=stash-cache.osg.chtc.io
->>>>>>> 0840fb1d
     Services:
       XRootD cache server:
         Description: StashCache cache server
