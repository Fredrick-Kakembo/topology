--- conflicted
+++ resolved
@@ -83,12 +83,8 @@
     errors += test_4_res_svcs(rgs, rgfns)
     errors += test_5_sc(rgs, rgfns)
     errors += test_6_site()
-<<<<<<< HEAD
-    warnings += test_7_fqdn_unique(rgs, rgfns)
-    errors += test_8_res_contacts(rgs, rgfns, contacts)
-=======
     errors += test_8_res_ids(rgs, rgfns)
->>>>>>> 3d47cea5
+    errors += test_9_res_contacts(rgs, rgfns, contacts)
 
     print("%d Resource Group files processed." % len(rgs))
     if errors:
@@ -285,23 +281,35 @@
 
     return errors
 
-<<<<<<< HEAD
+def test_8_res_ids(rgs, rgfns):
+    # Check that resources/resource groups have a numeric ID/GroupID
+
+    errors = 0
+
+    for rg,rgfn in zip(rgs,rgfns):
+        if not isinstance(rg.get('GroupID'), int):
+            print_emsg_once('ResGrpID')
+            print("Resource Group missing numeric GroupID: '%s'" % rgfn)
+
+        for resname,res in sorted(rg['Resources'].items()):
+            if not isinstance(res.get('ID'), int):
+                print_emsg_once('ResID')
+                print("Resource '%s' missing numeric ID in '%s'" % (res,rgfn))
+
+    return errors
+
 def flatten_res_contacts(rcls):
     for ctype,ctype_d in sorted(rcls.items()):
         for clevel,clevel_d in sorted(ctype_d.items()):
             yield ctype, clevel, clevel_d.get("ID"), clevel_d.get("Name")
 
-def test_8_res_contacts(rgs, rgfns, contacts):
+
+def test_9_res_contacts(rgs, rgfns, contacts):
     # verify resource contacts against contact repo
-=======
-def test_8_res_ids(rgs, rgfns):
-    # Check that resources/resource groups have a numeric ID/GroupID
->>>>>>> 3d47cea5
-
-    errors = 0
-
-    for rg,rgfn in zip(rgs,rgfns):
-<<<<<<< HEAD
+
+    errors = 0
+
+    for rg,rgfn in zip(rgs,rgfns):
         for rname,rdict in sorted(rg['Resources'].items()):
             rcls = rdict.get('ContactLists')
             if not rcls:
@@ -324,16 +332,6 @@
                         print("In '%s', Resource '%s' %s %s '%s' (%s) does not"
                               " match name in contact repo (%s)" % (rgfn,
                               rname, clevel, ctype, ID, name, contacts[ID]))
-=======
-        if not isinstance(rg.get('GroupID'), int):
-            print_emsg_once('ResGrpID')
-            print("Resource Group missing numeric GroupID: '%s'" % rgfn)
-
-        for resname,res in sorted(rg['Resources'].items()):
-            if not isinstance(res.get('ID'), int):
-                print_emsg_once('ResID')
-                print("Resource '%s' missing numeric ID in '%s'" % (res,rgfn))
->>>>>>> 3d47cea5
 
     return errors
 
