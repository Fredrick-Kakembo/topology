#!/usr/bin/env python

from __future__ import print_function

import collections
import glob
import yaml
import sys
import os
import re

try:
    from urllib.request import urlopen
except ImportError:
    from urllib2 import urlopen

try:
    from yaml import CSafeLoader as SafeLoader
except ImportError:
    from yaml import SafeLoader

import xml.etree.ElementTree as et

_topdir = os.path.abspath(os.path.dirname(__file__) + "/../..")

# autodict is a defaultdict returning a new autodict for missing keys.
# __add__ allows `d[k] += v` to work automatically before `d` contains `k`.
class autodict(collections.defaultdict):
    def __init__(self,*other):
        collections.defaultdict.__init__(self, self.__class__, *other)
    def __add__ (self, other):
        return other
    def __repr__(self):
        return '%s(%s)' % (self.__class__.__name__, dict.__repr__(self))

def rgfilter(fn):
    return not (fn.endswith("_downtime.yaml") or fn.endswith("/SITE.yaml"))

def rgname(fn):
    return re.search(r'/([^/]+)\.yaml$', fn).group(1)

def sumvals(d):
    return sum(d.values()) if d else 0

def get_vo_names():
    return set( re.search(r'/([^/]+)\.yaml$', path).group(1) for path in
                glob.glob(_topdir + "/virtual-organizations/*.yaml") )

def load_yamlfile(fn):
    with open(fn) as f:
        try:
            yml = yaml.load(f, Loader=SafeLoader)
            if yml is None:
                print("YAML file is empty or invalid: %s", fn)
            return yml
        except yaml.error.YAMLError as e:
            print("Failed to parse YAML file: %s\n%s" % (fn, e))

def filter_out_None_rgs(rgs, rgfns):
    return zip(*( (rg,rgfn) for rg,rgfn in zip(rgs, rgfns) if rg is not None ))

def user_id_name(u):
    return u.find('ID').text, u.find('FullName').text

def get_contacts():
    txt = urlopen(_contacts_url).read()
    xmltree = et.fromstring(txt)
    users = xmltree.findall('User')
    return dict(map(user_id_name, users))

def main():
    os.chdir(_topdir + "/topology")

    contacts = get_contacts()
    yamls = sorted(glob.glob("*/*/*.yaml"))
    rgfns = list(filter(rgfilter, yamls))
    rgs = list(map(load_yamlfile, rgfns))
    #facility_site_rg = [ fn[:-len(".yaml")].split('/') for fn in rgfns ]
    errors = 0
    warnings = 0
    if any( rg is None for rg in rgs ):
        errors += sum( rg is None for rg in rgs )
        rgs, rgfns = filter_out_None_rgs(rgs, rgfns)

    errors += test_1_rg_unique(rgs, rgfns)
    errors += test_2_res_unique(rgs, rgfns)
    errors += test_3_voownership(rgs, rgfns)
    errors += test_4_res_svcs(rgs, rgfns)
    errors += test_5_sc(rgs, rgfns)
    errors += test_6_site()
    # re-enable fqdn errors after SOFTWARE-3330
    # warnings += test_7_fqdn_unique(rgs, rgfns)
    errors += test_8_res_ids(rgs, rgfns)
    errors += test_9_res_contact_lists(rgs, rgfns)
    warnings += test_10_res_admin_contact(rgs, rgfns)
    warnings += test_11_res_sec_contact(rgs, rgfns)
    errors += test_12_res_contact_id_fmt(rgs, rgfns)
    errors += test_13_res_contacts_exist(rgs, rgfns, contacts)
    errors += test_14_res_contacts_match(rgs, rgfns, contacts)
<<<<<<< HEAD
    errors += test_16_Xrootd_DNs(rgs, rgfns)
=======
    errors += test_15_facility_site_files()
>>>>>>> 4f91ed5e


    print("%d Resource Group files processed." % len(rgs))
    if errors:
        print("%d error(s) encountered." % errors)
        return 1
    elif warnings:
        print("%d warning(s) encountered." % warnings)
        return 0
    else:
        print("A-OK.")
        return 0

_contacts_url = 'https://topology.opensciencegrid.org/miscuser/xml'

_gh_baseurl   = 'https://github.com/opensciencegrid/topology/tree/master/'
_services_url = _gh_baseurl + 'topology/services.yaml'
_sups_url     = _gh_baseurl + 'topology/support-centers.yaml'
_vos_url      = _gh_baseurl + 'virtual-organizations'

_emsgs = {
    'RGUnique'      : "Resource Group names must be unique across all Sites",
    'ResUnique'     : "Resource names must be unique across the OSG topology",
    'ResID'         : "Resources must contain a numeric ID",
    'ResGrpID'      : "Resource Groups must contain a numeric ID",
    'SiteUnique'    : "Site names must be unique across Facilities",
    'FQDNUnique'    : "FQDNs must be unique across the OSG topology",
    'VOOwnership100': "Total VOOwnership must not exceed 100%",
    'NoServices'    : "Valid Services are listed here: %s" % _services_url,
    'NoSupCenter'   : "Valid Support Centers are listed here: %s" % _sups_url,
    'UnknownVO'     : "Valid VOs are listed here: %s" % _vos_url,

    'NoResourceContactLists' : "Resources must contain a ContactLists section",
    'NoAdminContact'         : "Resources must have an Administrative Contact",
    'NoSecContact'           : "Resources must have a Security Contact",
    'MalformedContactID'     : "Contact IDs must be exactly 40 hex digits",
    'UnknownContactID'       : "Contact IDs must exist in contact repo",
    'ContactNameMismatch'    : "Contact names must match in contact repo",
<<<<<<< HEAD
    'XrootdWithoutDN'        : "Xrootd cache server must provide a DN",
=======
    'NoFacility'             : "Facility directories must contain a FACILITY.yaml",
    'NoSite'                 : "Site directories must contain a SITE.yaml"
>>>>>>> 4f91ed5e
}

def print_emsg_once(msgtype):
    if msgtype in _emsgs:
        print("*** %s" % _emsgs[msgtype])
        del _emsgs[msgtype]

def test_1_rg_unique(rgs, rgfns):
    # 1. Name (file name) of RG must be unique across all sites

    errors = 0
    rgmap = autodict()

    for rgfile in rgfns:
        rgmap[rgname(rgfile)] += [rgfile]

    for name, rgflist in sorted(rgmap.items()):
        if len(rgflist) > 1:
            print_emsg_once('RGUnique')
            print("Resource Group '%s' mentioned for multiple Sites:" % name)
            for rgfile in rgflist:
                print(" - %s" % rgfile)
            errors += 1

    return errors


def test_2_res_unique(rgs, rgfns):
    # 2. Name of each resource must be present and
    #    unique across all resources in all sites

    errors = 0
    r2rg = autodict()

    for rg,rgfn in zip(rgs,rgfns):
        for r in rg['Resources']:
            r2rg[r] += [rgfn]

    for r, rgflist in sorted(r2rg.items()):
        if len(rgflist) > 1:
            print_emsg_once('ResUnique')
            print("Resource '%s' mentioned for multiple groups:" % r)
            for rgfile in rgflist:
                print(" - %s" % rgfile)
            errors += 1

    return errors


def test_3_voownership(rgs, rgfns):
    # 3. VOOwnership of each resource must:
    #    - add up to no greater than 100 (can be less)
    #    - refer to existing VOs or "(Other)"

    errors = 0
    vo_names = get_vo_names()

    for rg,rgfn in zip(rgs,rgfns):
        for rname,rdict in sorted(rg['Resources'].items()):
            total_vo_ownership = sumvals(rdict.get('VOOwnership'))
            if not 0 <= total_vo_ownership <= 100:
                print_emsg_once('VOOwnership100')
                print("In '%s', Resource '%s' has total VOOwnership = %d%%" %
                      (rgfn, rname, total_vo_ownership))
                errors += 1
            if total_vo_ownership:
                for vo in rdict['VOOwnership']:
                    if vo not in vo_names:
                        print_emsg_once('UnknownVO')
                        print("In '%s', Resource '%s' has unknown VO '%s'" %
                              (rgfn, rname, vo))
                        errors += 1
    return errors


def test_4_res_svcs(rgs, rgfns):
    # 4. Each Resource must have at least one Service

    errors = 0
    services = load_yamlfile("services.yaml")
    if services is None:
        return 1

    for rg,rgfn in zip(rgs,rgfns):
        for rname,rdict in sorted(rg['Resources'].items()):
            rsvcs = rdict.get('Services')
            if not rsvcs:
                print_emsg_once('NoServices')
                print("In '%s', Resource '%s' has no Services" % (rgfn, rname))
                errors += 1
            else:
                for svc in sorted(set(rsvcs) - set(services)):
                    print_emsg_once('NoServices')
                    print("In '%s', Resource '%s' has unknown Service '%s'" %
                          (rgfn, rname, svc))
                    errors += 1
    return errors


def test_5_sc(rgs, rgfns):
    # 5. SupportCenter must refer to an existing SC

    errors = 0
    support_centers = load_yamlfile("support-centers.yaml")
    if support_centers is None:
        return 1

    for rg,rgfn in zip(rgs,rgfns):
        sc = rg.get('SupportCenter')
        if not sc:
            print_emsg_once('NoSupCenter')
            print("Resource Group '%s' has no SupportCenter" % rgfn)
            errors += 1
        elif sc not in support_centers:
            print_emsg_once('NoSupCenter')
            print("Resource Group '%s' has unknown SupportCenter '%s'" %
                  (rgfn, sc))
            errors += 1

    return errors


def test_6_site():
    # 6. Site name (directory name) must be unique across all facilities

    errors = 0
    smap = autodict()
    fac_sites = sorted( fs.split('/')[:2] for fs in glob.glob("*/*/"))

    for fac, site in fac_sites:
        smap[site] += [fac]

    for site, faclist in sorted(smap.items()):
        if len(faclist) > 1:
            print_emsg_once('SiteUnique')
            print("Site '%s' mentioned for multiple Facilities:" % site)
            for fac in faclist:
                print(" - %s" % fac)
            errors += 1

    return errors

def test_7_fqdn_unique(rgs, rgfns):
    # fqdns should be unique across all resources in all sites
    # Just warning for now until we are able to enforce it (SOFTWARE-3374)

    errors = 0
    n2rg = autodict()

    for rg,rgfn in zip(rgs,rgfns):
        for rname,rdict in rg['Resources'].items():
            fqdn = rdict['FQDN']
            n2rg[fqdn] += [(rgfn,rname)]

    for fqdn, rgflist in sorted(n2rg.items()):
        if len(rgflist) > 1:
            print_emsg_once('FQDNUnique')
            print("FQDN '%s' mentioned for multiple resources:" % fqdn)
            for rgfile,rname in rgflist:
                print(" - %s (%s)" % (rname,rgfile))
            errors += 1

    return errors

def test_8_res_ids(rgs, rgfns):
    # Check that resources/resource groups have a numeric ID/GroupID

    errors = 0

    for rg,rgfn in zip(rgs,rgfns):
        if not isinstance(rg.get('GroupID'), int):
            print_emsg_once('ResGrpID')
            print("Resource Group missing numeric GroupID: '%s'" % rgfn)
            errors += 1

        for resname,res in sorted(rg['Resources'].items()):
            if not isinstance(res.get('ID'), int):
                print_emsg_once('ResID')
                print("Resource '%s' missing numeric ID in '%s'"
                      % (resname, rgfn))
                errors += 1

    return errors

def flatten_res_contacts(rcls):
    for ctype,ctype_d in sorted(rcls.items()):
        for clevel,clevel_d in sorted(ctype_d.items()):
            yield ctype, clevel, clevel_d.get("ID"), clevel_d.get("Name")


def test_9_res_contact_lists(rgs, rgfns):
    # verify resources have contact lists

    errors = 0

    for rg,rgfn in zip(rgs,rgfns):
        for rname,rdict in sorted(rg['Resources'].items()):
            rcls = rdict.get('ContactLists')
            if not rcls:
                print_emsg_once('NoResourceContactLists')
                print("In '%s', Resource '%s' has no ContactLists"
                      % (rgfn, rname))
                errors += 1

    return errors


def test_10_res_admin_contact(rgs, rgfns):
    # verify resources have admin contact

    errors = 0

    for rg,rgfn in zip(rgs,rgfns):
        for rname,rdict in sorted(rg['Resources'].items()):
            rcls = rdict.get('ContactLists')
            if rcls:
                ctype, etype = 'Administrative', 'NoAdminContact'
                if not rcls.get('%s Contact' % ctype):
                    print_emsg_once(etype)
                    print("In '%s', Resource '%s' has no %s Contact"
                          % (rgfn, rname, ctype))
                    errors += 1

    return errors


def test_11_res_sec_contact(rgs, rgfns):
    # verify resources have security contact

    errors = 0

    for rg,rgfn in zip(rgs,rgfns):
        for rname,rdict in sorted(rg['Resources'].items()):
            rcls = rdict.get('ContactLists')
            if rcls:
                ctype, etype = 'Security', 'NoSecContact'
                if not rcls.get('%s Contact' % ctype):
                    print_emsg_once(etype)
                    print("In '%s', Resource '%s' has no %s Contact"
                          % (rgfn, rname, ctype))
                    errors += 1

    return errors


def test_12_res_contact_id_fmt(rgs, rgfns):
    # verify resource contact IDs are well-formed

    errors = 0

    for rg,rgfn in zip(rgs,rgfns):
        for rname,rdict in sorted(rg['Resources'].items()):
            rcls = rdict.get('ContactLists')
            if rcls:
                for ctype, clevel, ID, name in flatten_res_contacts(rcls):
                    if not re.search(r'^[0-9a-f]{40}$', ID):
                        print_emsg_once('MalformedContactID')
                        print("In '%s', Resource '%s' has malformed %s %s '%s'"
                              " (%s)" % (rgfn, rname, clevel, ctype, ID, name))
                        errors += 1
    return errors


def test_13_res_contacts_exist(rgs, rgfns, contacts):
    # verify resource contacts exist in contact repo

    errors = 0

    for rg,rgfn in zip(rgs,rgfns):
        for rname,rdict in sorted(rg['Resources'].items()):
            rcls = rdict.get('ContactLists')
            if rcls:
                for ctype, clevel, ID, name in flatten_res_contacts(rcls):
                    if re.search(r'^[0-9a-f]{40}$', ID) and ID not in contacts:
                        print_emsg_once('UnknownContactID')
                        print("In '%s', Resource '%s' has unknown %s %s '%s'"
                              " (%s)" % (rgfn, rname, clevel, ctype, ID, name))
                        errors += 1

    return errors


def test_14_res_contacts_match(rgs, rgfns, contacts):
    # verify resource contacts match contact repo

    errors = 0

    for rg,rgfn in zip(rgs,rgfns):
        for rname,rdict in sorted(rg['Resources'].items()):
            rcls = rdict.get('ContactLists')
            if rcls:
                for ctype, clevel, ID, name in flatten_res_contacts(rcls):
                    if (re.search(r'^[0-9a-f]{40}$', ID)
                        and ID in contacts and name != contacts[ID]):
                        print_emsg_once('ContactNameMismatch')
                        print("In '%s', Resource '%s' %s %s '%s' (%s) does not"
                              " match name in contact repo (%s)" % (rgfn,
                              rname, clevel, ctype, ID, name, contacts[ID]))
                        errors += 1

    return errors

<<<<<<< HEAD
def test_16_Xrootd_DNs(rgs, rgfns):
    # verify each Xrootd service has DN

    errors = 0

    for rg,rgfn in zip(rgs,rgfns):
        for rname,rdict in sorted(rg['Resources'].items()):
            if 'XRootD cache server' in rdict['Services'] and 'DN' not in rdict:
                print_emsg_once('XrootdWithoutDN')
                print("In '%s', Xrootd cache server Resource '%s' has no DN" %
                      (rgfn, rname))
                errors += 1

    return errors

=======
def test_15_facility_site_files():
    # verify the required FACILITY.yaml and SITE.yaml files
    errors = 0

    for facdir in glob.glob("*/"):
        if not os.path.exists(facdir + "FACILITY.yaml"):
            print_emsg_once('NoFacility')
            print(facdir[:-1] + " does not have required FACILITY.yaml file")
            errors += 1

    for sitedir in glob.glob("*/*/"):
        if not os.path.exists(sitedir + "SITE.yaml"):
            print_emsg_once('NoSite')
            print(sitedir[:-1] + " does not have required SITE.yaml file")
            errors += 1

    return errors
>>>>>>> 4f91ed5e

if __name__ == '__main__':
    sys.exit(main())
<|MERGE_RESOLUTION|>--- conflicted
+++ resolved
@@ -97,12 +97,8 @@
     errors += test_12_res_contact_id_fmt(rgs, rgfns)
     errors += test_13_res_contacts_exist(rgs, rgfns, contacts)
     errors += test_14_res_contacts_match(rgs, rgfns, contacts)
-<<<<<<< HEAD
+    errors += test_15_facility_site_files()
     errors += test_16_Xrootd_DNs(rgs, rgfns)
-=======
-    errors += test_15_facility_site_files()
->>>>>>> 4f91ed5e
-
 
     print("%d Resource Group files processed." % len(rgs))
     if errors:
@@ -140,12 +136,9 @@
     'MalformedContactID'     : "Contact IDs must be exactly 40 hex digits",
     'UnknownContactID'       : "Contact IDs must exist in contact repo",
     'ContactNameMismatch'    : "Contact names must match in contact repo",
-<<<<<<< HEAD
-    'XrootdWithoutDN'        : "Xrootd cache server must provide a DN",
-=======
     'NoFacility'             : "Facility directories must contain a FACILITY.yaml",
-    'NoSite'                 : "Site directories must contain a SITE.yaml"
->>>>>>> 4f91ed5e
+    'NoSite'                 : "Site directories must contain a SITE.yaml",
+    'XrootdWithoutDN'        : "Xrootd cache server must provide a DN"
 }
 
 def print_emsg_once(msgtype):
@@ -448,7 +441,26 @@
 
     return errors
 
-<<<<<<< HEAD
+
+def test_15_facility_site_files():
+    # verify the required FACILITY.yaml and SITE.yaml files
+    errors = 0
+
+    for facdir in glob.glob("*/"):
+        if not os.path.exists(facdir + "FACILITY.yaml"):
+            print_emsg_once('NoFacility')
+            print(facdir[:-1] + " does not have required FACILITY.yaml file")
+            errors += 1
+
+    for sitedir in glob.glob("*/*/"):
+        if not os.path.exists(sitedir + "SITE.yaml"):
+            print_emsg_once('NoSite')
+            print(sitedir[:-1] + " does not have required SITE.yaml file")
+            errors += 1
+
+    return errors
+
+
 def test_16_Xrootd_DNs(rgs, rgfns):
     # verify each Xrootd service has DN
 
@@ -464,25 +476,6 @@
 
     return errors
 
-=======
-def test_15_facility_site_files():
-    # verify the required FACILITY.yaml and SITE.yaml files
-    errors = 0
-
-    for facdir in glob.glob("*/"):
-        if not os.path.exists(facdir + "FACILITY.yaml"):
-            print_emsg_once('NoFacility')
-            print(facdir[:-1] + " does not have required FACILITY.yaml file")
-            errors += 1
-
-    for sitedir in glob.glob("*/*/"):
-        if not os.path.exists(sitedir + "SITE.yaml"):
-            print_emsg_once('NoSite')
-            print(sitedir[:-1] + " does not have required SITE.yaml file")
-            errors += 1
-
-    return errors
->>>>>>> 4f91ed5e
 
 if __name__ == '__main__':
     sys.exit(main())
