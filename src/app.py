--- conflicted
+++ resolved
@@ -367,12 +367,12 @@
     try:
         return Response(to_json_bytes(stashcache.get_namespaces_info(global_data, suppress_errors=False)),
                         mimetype='application/json')
-    except stashcache.NotRegistered as e:
+    except NotRegistered as e:
         return Response("# No resource registered for {}\n"
                         "# Please check your query or contact help@opensciencegrid.org\n"
                         .format(str(e)),
                         mimetype="text/plain", status=404)
-    except stashcache.DataError as e:
+    except DataError as e:
         app.logger.error("{}: {}".format(request.full_path, str(e)))
         return Response("# Error generating namespaces json file: {}\n".format(str(e)) +
                         "# Please check configuration in OSG topology or contact help@opensciencegrid.org\n",
@@ -407,12 +407,12 @@
                                                    suppress_errors=False,
                                                    public=public_only,
                                                    legacy=app.config["STASHCACHE_LEGACY_AUTH"])
-    except stashcache.NotRegistered as e:
+    except NotRegistered as e:
         return Response("# No resource registered for {}\n"
                         "# Please check your query or contact help@opensciencegrid.org\n"
                         .format(str(e)),
                         mimetype="text/plain", status=404)
-    except stashcache.DataError as e:
+    except DataError as e:
         app.logger.error("{}: {}".format(request.full_path, str(e)))
         return Response("# Error generating authfile for this FQDN: {}\n".format(str(e)) +
                         "# Please check configuration in OSG topology or contact help@opensciencegrid.org\n",
@@ -429,20 +429,11 @@
     if 'fqdn' not in request.args:
         return Response("FQDN of origin server required in the 'fqdn' argument", status=400)
     try:
-<<<<<<< HEAD
         auth = stashcache.generate_origin_authfile2(origin_fqdn=request.args['fqdn'],
                                                     global_data=global_data,
                                                     suppress_errors=False,
                                                     public=public_only)
-    except stashcache.NotRegistered as e:
-=======
-        auth = stashcache.generate_origin_authfile(request.args['fqdn'],
-                                                   global_data.get_vos_data(),
-                                                   global_data.get_topology().get_resource_group_list(),
-                                                   suppress_errors=False,
-                                                   public_only=public_only)
     except NotRegistered as e:
->>>>>>> 02a66707
         return Response("# No resource registered for {}\n"
                         "# Please check your query or contact help@opensciencegrid.org\n"
                         .format(str(e)),
