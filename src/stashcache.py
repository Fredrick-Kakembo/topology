--- conflicted
+++ resolved
@@ -3,12 +3,8 @@
 from typing import Dict, List, Optional, Set, Tuple, Union
 import ldap3
 
-<<<<<<< HEAD
-from webapp.common import is_null, readfile
-=======
-from webapp.common import readfile, generate_dn_hash
+from webapp.common import is_null, readfile, generate_dn_hash
 from webapp.exceptions import DataError, NotRegistered
->>>>>>> 02a66707
 from webapp.models import GlobalData
 from webapp.topology import Resource, ResourceGroup
 from webapp.vos_data import VOsData
@@ -25,46 +21,6 @@
 
 log = logging.getLogger(__name__)
 
-<<<<<<< HEAD
-__oid_map = {
-   "DC": "0.9.2342.19200300.100.1.25",
-   "OU": "2.5.4.11",
-   "CN": "2.5.4.3",
-   "O": "2.5.4.10",
-   "ST": "2.5.4.8",
-   "C": "2.5.4.6",
-   "L": "2.5.4.7",
-   "postalCode": "2.5.4.17",
-   "street": "2.5.4.9",
-   "emailAddress": "1.2.840.113549.1.9.1",
-   }
-
-
-__dn_split_re = re.compile("/([A-Za-z]+)=")
-
-
-def log_or_raise(suppress_errors: bool, an_exception: BaseException, logmethod=log.debug):
-    if suppress_errors:
-        logmethod("%s %s", type(an_exception), an_exception)
-    else:
-        raise an_exception
-
-
-class DataError(Exception):
-    """Raised when there is a problem in the topology or VO data"""
-
-
-class VODataError(DataError):
-    def __init__(self, vo_name, text):
-        DataError.__init__(self, f"VO {vo_name}: {text}")
-        self.vo_name = vo_name
-
-
-class NotRegistered(Exception):
-    """Raised when the FQDN is not registered at all"""
-
-=======
->>>>>>> 02a66707
 
 class AuthMethod:
     is_public = False
@@ -264,6 +220,19 @@
         return authz_list
 
 
+def log_or_raise(suppress_errors: bool, an_exception: BaseException, logmethod=log.debug):
+    if suppress_errors:
+        logmethod("%s %s", type(an_exception), an_exception)
+    else:
+        raise an_exception
+
+
+class VODataError(DataError):
+    def __init__(self, vo_name, text):
+        DataError.__init__(self, f"VO {vo_name}: {text}")
+        self.vo_name = vo_name
+
+
 def _generate_ligo_dns(ldapurl: str, ldapuser: str, ldappass: str) -> List[str]:
     """
     Query the LIGO LDAP server for all grid DNs in the IGWN collab.
@@ -299,51 +268,7 @@
     return results
 
 
-<<<<<<< HEAD
-def _generate_dn_hash(dn: str) -> str:
-    """
-    Given a DN one-liner as commonly encoded in the grid world
-    (e.g., output of `openssl x509 -in $FILE -noout -subject`), run
-    the OpenSSL subject hash generation algorithm.
-
-    This is done by calculating the SHA-1 sum of the canonical form of the
-    X509 certificate's subject.  Formatting is a bit like this:
-
-    SEQUENCE:
-       SET:
-         SEQUENCE:
-           OID
-           UTF8String
-
-    All the UTF-8 values should be converted to lower-case and multiple
-    spaces should be replaced with a single space.  That is, "Foo  Bar"
-    should be substituted with "foo bar" for the canonical form.
-    """
-    encoder = asn1.Encoder()
-    encoder.start()
-    info = __dn_split_re.split(dn)[1:]
-    for attr, val in zip(info[0::2], info[1::2]):
-        oid = __oid_map.get(attr)
-        if not oid:
-            raise ValueError("OID for attribute {} is not known.".format(attr))
-        encoder.enter(0x11)
-        encoder.enter(0x10)
-        encoder.write(oid, 0x06)
-        encoder.write(val.lower().encode("utf-8"), 0x0c)
-        encoder.leave()
-        encoder.leave()
-    output = encoder.output()
-    hash_obj = hashlib.sha1()
-    hash_obj.update(output)
-    digest = hash_obj.digest()
-    int_summary = digest[0] | digest[1] << 8 | digest[2] << 16 | digest[3] << 24
-    return "%08lx.0" % int_summary
-
-
 def _get_resource_by_fqdn(fqdn: str, resource_groups: List[ResourceGroup]) -> Optional[Resource]:
-=======
-def _get_resource_by_fqdn(fqdn: str, resource_groups: List[ResourceGroup]) -> Resource:
->>>>>>> 02a66707
     """Returns the Resource that has the given FQDN; if multiple Resources
     have the same FQDN, returns the first one.
 
@@ -470,27 +395,8 @@
             if not _namespace_allows_cache(namespace, resource):
                 continue
 
-<<<<<<< HEAD
             resources.append(resource)
     return resources
-=======
-        for namespace, authz_list in namespaces.items():
-            user_hashes, groups = _get_user_hashes_and_groups_for_namespace(authz_list, suppress_errors)
-            for u in user_hashes:
-                id_to_dir["u {}".format(u)].add(namespace)
-            for g in groups:
-                id_to_dir["g {}".format(g)].add(namespace)
-
-    if legacy and resource is not None and \
-            (
-                    "ANY" in resource.data.get("AllowedVOs") or
-                    "LIGO" in resource.data.get("AllowedVOs")
-            ):
-        ldappass = readfile(global_data.ligo_ldap_passfile, log)
-        for dn in _generate_ligo_dns(global_data.ligo_ldap_url, global_data.ligo_ldap_user, ldappass):
-            hash = generate_dn_hash(dn)
-            id_to_dir["u {}".format(hash)].add("/user/ligo")
->>>>>>> 02a66707
 
 
 def generate_cache_authfile2(
@@ -516,7 +422,6 @@
         for dn in ligo_dns:
             ligo_authz_list.append(parse_authz(f"DN:{dn}"))
 
-<<<<<<< HEAD
     for vo_name, vo_data in vos_data.vos.items():
         stashcache_data = vo_data.get('DataFederations', {}).get('StashCache')
         if not stashcache_data:
@@ -533,40 +438,6 @@
                 continue
             if public:
                 continue
-=======
-    users = set()
-    groups = set()
-    for authz in authz_list:
-        if isinstance(authz, str):
-            if authz.startswith("FQAN:"):
-                fqan = authz[5:].strip()
-                groups.add(fqan)
-            elif authz.startswith("DN:"):
-                dn = authz[3:].strip()
-                dn_hash = generate_dn_hash(dn)
-                users.add(dn_hash)
-            elif authz.strip() == "PUBLIC":
-                continue
-            else:
-                if not suppress_errors:
-                    raise DataError("Unknown authz list entry {}".format(authz))
-        elif isinstance(authz, dict):
-            if "SciTokens" in authz:
-                continue  # SciTokens are not used in Authfiles
-            elif "FQAN" in authz:
-                fqan = authz["FQAN"].strip()
-                groups.add(fqan)
-            elif "DN" in authz:
-                dn = authz["DN"].strip()
-                dn_hash = generate_dn_hash(dn)
-                users.add(dn_hash)
-            else:
-                if not suppress_errors:
-                    raise DataError("Unknown authz list entry {}".format(authz))
-        else:
-            if not suppress_errors:
-                raise DataError("Unknown authz list entry {}".format(authz))
->>>>>>> 02a66707
 
             # Extend authz list with LIGO DNs if applicable
             extended_authz_list = namespace.authz_list
@@ -756,22 +627,10 @@
                     origin_authz_list.append(authz)
                     allowed_vos.add(vo_name)
 
-<<<<<<< HEAD
     # Older plugin versions require at least one issuer block (SOFTWARE-4389)
     if not origin_authz_list:
         dummy_auth = SciTokenAuth(issuer="https://scitokens.org/nonexistent", base_path="/no-issuers-found", restricted_path=None, map_subject=False)
         origin_authz_list.append(dummy_auth)
-=======
-            for resource in allowed_resources:
-                dn = resource.data.get("DN")
-                if not dn:
-                    warnings.append("# WARNING: Resource {} was skipped for VO {}"
-                                    " because the resource does not provide a DN.\n".format(resource.name, vo_name))
-                    continue
-                dn_hash = generate_dn_hash(dn)
-                id_to_namespaces[dn_hash].add(namespace)
-                id_to_dn[dn_hash] = dn
->>>>>>> 02a66707
 
     issuer_blocks = [a.get_scitokens_conf_block(XROOTD_ORIGIN_SERVER) for a in origin_authz_list]
     issuer_blocks_str = "\n".join(issuer_blocks)
